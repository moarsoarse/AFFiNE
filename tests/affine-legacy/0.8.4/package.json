{
  "name": "@affine-legacy/0.8.4",
  "description": "AFFiNE 0.8.4 static output",
  "scripts": {
    "unzip": "wget -O static.zip https://github.com/toeverything/AFFiNE/releases/download/v0.8.4/web-static.zip && unzip static.zip",
    "start": "yarn exec serve -s web-static -l 8081",
    "e2e": "yarn playwright test"
  },
  "devDependencies": {
    "@affine-test/fixtures": "workspace:*",
    "@affine-test/kit": "workspace:*",
<<<<<<< HEAD
    "@blocksuite/block-std": "0.0.0-20231116023037-31273bb7-nightly",
    "@blocksuite/blocks": "0.0.0-20231116023037-31273bb7-nightly",
    "@blocksuite/global": "0.0.0-20231116023037-31273bb7-nightly",
    "@blocksuite/store": "0.0.0-20231116023037-31273bb7-nightly",
=======
    "@blocksuite/block-std": "0.0.0-20231122113751-6bf81eb3-nightly",
    "@blocksuite/blocks": "0.0.0-20231122113751-6bf81eb3-nightly",
    "@blocksuite/global": "0.0.0-20231122113751-6bf81eb3-nightly",
    "@blocksuite/store": "0.0.0-20231122113751-6bf81eb3-nightly",
>>>>>>> 41685517
    "@playwright/test": "^1.39.0",
    "express": "^4.18.2",
    "http-proxy-middleware": "^3.0.0-beta.1",
    "serve": "^14.2.1"
  },
<<<<<<< HEAD
  "version": "0.10.2"
=======
  "version": "0.10.3-canary.2"
>>>>>>> 41685517
}<|MERGE_RESOLUTION|>--- conflicted
+++ resolved
@@ -9,25 +9,14 @@
   "devDependencies": {
     "@affine-test/fixtures": "workspace:*",
     "@affine-test/kit": "workspace:*",
-<<<<<<< HEAD
-    "@blocksuite/block-std": "0.0.0-20231116023037-31273bb7-nightly",
-    "@blocksuite/blocks": "0.0.0-20231116023037-31273bb7-nightly",
-    "@blocksuite/global": "0.0.0-20231116023037-31273bb7-nightly",
-    "@blocksuite/store": "0.0.0-20231116023037-31273bb7-nightly",
-=======
     "@blocksuite/block-std": "0.0.0-20231122113751-6bf81eb3-nightly",
     "@blocksuite/blocks": "0.0.0-20231122113751-6bf81eb3-nightly",
     "@blocksuite/global": "0.0.0-20231122113751-6bf81eb3-nightly",
     "@blocksuite/store": "0.0.0-20231122113751-6bf81eb3-nightly",
->>>>>>> 41685517
     "@playwright/test": "^1.39.0",
     "express": "^4.18.2",
     "http-proxy-middleware": "^3.0.0-beta.1",
     "serve": "^14.2.1"
   },
-<<<<<<< HEAD
-  "version": "0.10.2"
-=======
   "version": "0.10.3-canary.2"
->>>>>>> 41685517
 }