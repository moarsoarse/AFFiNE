{
  "name": "@affine-test/kit",
  "private": true,
  "type": "module",
<<<<<<< HEAD
  "version": "0.10.3",
=======
  "version": "0.11.0",
>>>>>>> a4f31df1
  "exports": {
    "./electron": "./electron.ts",
    "./playwright": "./playwright.ts",
    "./utils/*": "./utils/*.ts",
    "./e2e-enhance/*": "./e2e-enhance/*.ts"
  },
  "devDependencies": {
    "@node-rs/argon2": "^1.5.2",
    "@playwright/test": "^1.39.0",
    "express": "^4.18.2",
    "http-proxy-middleware": "^3.0.0-beta.1"
  },
  "peerDependencies": {
    "@playwright/test": "*",
    "express": "*",
    "http-proxy-middleware": "*"
  }
}<|MERGE_RESOLUTION|>--- conflicted
+++ resolved
@@ -2,11 +2,7 @@
   "name": "@affine-test/kit",
   "private": true,
   "type": "module",
-<<<<<<< HEAD
-  "version": "0.10.3",
-=======
   "version": "0.11.0",
->>>>>>> a4f31df1
   "exports": {
     "./electron": "./electron.ts",
     "./playwright": "./playwright.ts",
