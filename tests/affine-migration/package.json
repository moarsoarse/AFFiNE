--- conflicted
+++ resolved
@@ -7,19 +7,11 @@
   "devDependencies": {
     "@affine-test/fixtures": "workspace:*",
     "@affine-test/kit": "workspace:*",
-<<<<<<< HEAD
-    "@blocksuite/block-std": "0.12.0-nightly-202401120404-4219e86",
-    "@blocksuite/blocks": "0.12.0-nightly-202401120404-4219e86",
-    "@blocksuite/global": "0.12.0-nightly-202401120404-4219e86",
-    "@blocksuite/store": "0.12.0-nightly-202401120404-4219e86",
-    "@playwright/test": "^1.39.0"
-=======
     "@blocksuite/block-std": "0.12.0-nightly-202401240410-02f373e",
     "@blocksuite/blocks": "0.12.0-nightly-202401240410-02f373e",
     "@blocksuite/global": "0.12.0-nightly-202401240410-02f373e",
     "@blocksuite/store": "0.12.0-nightly-202401240410-02f373e",
     "@playwright/test": "^1.41.0"
->>>>>>> 9aa421d5
   },
   "version": "0.11.0"
 }