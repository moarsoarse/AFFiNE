{
  "name": "@affine-test/affine-cloud",
  "private": true,
  "scripts": {
    "e2e": "yarn playwright test"
  },
  "devDependencies": {
    "@affine-test/fixtures": "workspace:*",
    "@affine-test/kit": "workspace:*",
    "@playwright/test": "^1.39.0"
  },
<<<<<<< HEAD
  "version": "0.10.2"
=======
  "version": "0.10.3-canary.2"
>>>>>>> 41685517
}<|MERGE_RESOLUTION|>--- conflicted
+++ resolved
@@ -9,9 +9,5 @@
     "@affine-test/kit": "workspace:*",
     "@playwright/test": "^1.39.0"
   },
-<<<<<<< HEAD
-  "version": "0.10.2"
-=======
   "version": "0.10.3-canary.2"
->>>>>>> 41685517
 }