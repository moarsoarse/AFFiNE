import { PageListHeader } from '@/components/header';
import { PageList } from '@/components/page-list';
import { FavouritesIcon } from '@blocksuite/icons';
import { ReactElement } from 'react';
import WorkspaceLayout from '@/components/workspace-layout';
import { useTranslation } from '@affine/i18n';
import { useAppState } from '@/providers/app-state-provider';
export const Favorite = () => {
  const { pageList } = useAppState();
  const { t } = useTranslation();
  return (
    <>
      <PageListHeader icon={<FavouritesIcon />}>
        {t('Favourites')}
      </PageListHeader>
<<<<<<< HEAD
      <PageList pageList={pageList.filter(p => p.favorite && !p.trash)} />
=======
      <PageList
        pageList={pageMetaList.filter(p => p.favorite && !p.trash)}
        listType="favorite"
      />
>>>>>>> 57749561
    </>
  );
};
Favorite.getLayout = function getLayout(page: ReactElement) {
  return <WorkspaceLayout>{page}</WorkspaceLayout>;
};
export default Favorite;<|MERGE_RESOLUTION|>--- conflicted
+++ resolved
@@ -13,14 +13,10 @@
       <PageListHeader icon={<FavouritesIcon />}>
         {t('Favourites')}
       </PageListHeader>
-<<<<<<< HEAD
-      <PageList pageList={pageList.filter(p => p.favorite && !p.trash)} />
-=======
       <PageList
-        pageList={pageMetaList.filter(p => p.favorite && !p.trash)}
+        pageList={pageList.filter(p => p.favorite && !p.trash)}
         listType="favorite"
       />
->>>>>>> 57749561
     </>
   );
 };
