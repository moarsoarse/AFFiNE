--- conflicted
+++ resolved
@@ -6,34 +6,21 @@
 import { DownloadIcon } from '@blocksuite/icons';
 import { Button } from '@/ui/button';
 import { Menu, MenuItem } from '@/ui/menu';
-<<<<<<< HEAD
 import { WorkspaceUnit } from '@affine/datacenter';
 import { useWorkspaceHelper } from '@/hooks/use-workspace-helper';
+import { Trans, useTranslation } from '@affine/i18n';
 export const SyncPage = ({ workspace }: { workspace: WorkspaceUnit }) => {
   const { enableWorkspace } = useWorkspaceHelper();
-=======
-import { useTemporaryHelper } from '@/providers/temporary-helper-provider';
-import { Workspace } from '@affine/datacenter';
-import { Trans, useTranslation } from 'react-i18next';
-export const SyncPage = ({ workspace }: { workspace: Workspace }) => {
-  console.log('workspace: ', workspace);
-  const { currentWorkspace, updateWorkspaceMeta } = useTemporaryHelper();
   const { t } = useTranslation();
-
->>>>>>> 57749561
   return (
     <div>
       <StyledPublishContent>
         {workspace?.provider === 'local' ? (
           <>
             <StyledPublishExplanation>
-<<<<<<< HEAD
-              {workspace.name ?? 'Affine'} is Local Workspace. All data is
-              stored on the current device. You can enable AFFiNE Cloud for this
-              workspace to keep data in sync with the cloud.
-=======
-              {t('Sync Description', { workspaceName: currentWorkspace.name })}
->>>>>>> 57749561
+              {t('Sync Description', {
+                workspaceName: workspace.name ?? 'Affine',
+              })}
             </StyledPublishExplanation>
 
             <StyledPublishCopyContainer>
@@ -51,18 +38,11 @@
         ) : (
           <>
             <StyledPublishExplanation>
-<<<<<<< HEAD
-              <code>{workspace.name ?? 'Affine'}</code> is Cloud Workspace. All
-              data will be synchronized and saved to the AFFiNE
-=======
               <Trans i18nKey="Sync Description2">
-                <code>
-                  {{ workspaceName: currentWorkspace && currentWorkspace.name }}
-                </code>
-                is Cloud Workspace. All data will be synchronized and saved to
+                <code>{{ workspaceName: workspace.name ?? 'Affine' }}</code>
+                is Cloud Workspace. All data will be synchronised and saved to
                 the AFFiNE
               </Trans>
->>>>>>> 57749561
             </StyledPublishExplanation>
             <StyledPublishCopyContainer>
               <Menu
