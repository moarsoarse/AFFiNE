import {
  StyledButtonContainer,
  StyledPublishContent,
  StyledPublishExplanation,
  StyledWorkspaceName,
  StyledEmail,
} from './style';
import { DownloadIcon } from '@blocksuite/icons';
import { Button } from '@/ui/button';
import { Menu, MenuItem } from '@/ui/menu';
import { WorkspaceUnit } from '@affine/datacenter';
import { useTranslation } from '@affine/i18n';
import { WorkspaceUnitAvatar } from '@/components/workspace-avatar';
import { EnableWorkspaceButton } from '../enable-workspace';
import { useAppState } from '@/providers/app-state-provider';
export const SyncPage = ({ workspace }: { workspace: WorkspaceUnit }) => {
  const { t } = useTranslation();
  const { user } = useAppState();
  return (
    <div>
      <StyledPublishContent>
        {workspace.provider === 'local' ? (
          <>
            <StyledPublishExplanation>
              <WorkspaceUnitAvatar
                size={32}
                name={workspace.name}
                workspaceUnit={workspace}
                style={{ marginRight: '12px' }}
              />
              <StyledWorkspaceName>{workspace.name}&nbsp;</StyledWorkspaceName>
              <span>{t('is a Local Workspace')}</span>
            </StyledPublishExplanation>
            <div>{t('Local Workspace Description')}</div>
            <StyledButtonContainer>
              <EnableWorkspaceButton></EnableWorkspaceButton>
            </StyledButtonContainer>
          </>
        ) : (
          <>
            <StyledPublishExplanation>
              <WorkspaceUnitAvatar
                size={32}
                name={workspace.name}
                workspaceUnit={workspace}
                style={{ marginRight: '12px' }}
              />
<<<<<<< HEAD
              <StyledWorkspaceName>{workspace.name}&nbsp;</StyledWorkspaceName>
              <span>{t('is a Cloud Workspace')}</span>
            </StyledPublishExplanation>
            <div>
              <Trans i18nKey="Cloud Workspace Description">
                All data will be synchronised and saved to the AFFiNE account
                <StyledEmail>
                  {{
                    email: '{' + workspace.owner?.email + '}.',
                  }}
                </StyledEmail>
              </Trans>
            </div>

            <StyledButtonContainer>
=======
              <StyledWorkspaceName>{workspace.name} </StyledWorkspaceName>is
              Cloud Workspace.
            </StyledPublishExplanation>
            <StyledWorkspaceType>
              All data will be synchronized and saved to the AFFiNE account{' '}
              {user?.email}
            </StyledWorkspaceType>
            <StyleAsync>
>>>>>>> d7e3d524
              <Menu
                content={
                  <>
                    <MenuItem
                      onClick={() => {
                        // deleteMember(workspace.id, 0);
                      }}
                      icon={<DownloadIcon />}
                    >
                      {t('Download data', { CoreOrAll: t('core') })}
                    </MenuItem>
                    <MenuItem
                      onClick={() => {
                        // deleteMember(workspace.id, 0);
                      }}
                      icon={<DownloadIcon />}
                    >
                      {t('Download data', { CoreOrAll: t('all') })}
                    </MenuItem>
                  </>
                }
                placement="bottom-end"
                disablePortal={true}
              >
                <Button type="primary">
                  {t('Download data', { CoreOrAll: '' })}
                </Button>
              </Menu>
            </StyledButtonContainer>
          </>
        )}
      </StyledPublishContent>
    </div>
  );
};<|MERGE_RESOLUTION|>--- conflicted
+++ resolved
@@ -9,7 +9,7 @@
 import { Button } from '@/ui/button';
 import { Menu, MenuItem } from '@/ui/menu';
 import { WorkspaceUnit } from '@affine/datacenter';
-import { useTranslation } from '@affine/i18n';
+import { useTranslation, Trans } from '@affine/i18n';
 import { WorkspaceUnitAvatar } from '@/components/workspace-avatar';
 import { EnableWorkspaceButton } from '../enable-workspace';
 import { useAppState } from '@/providers/app-state-provider';
@@ -45,7 +45,6 @@
                 workspaceUnit={workspace}
                 style={{ marginRight: '12px' }}
               />
-<<<<<<< HEAD
               <StyledWorkspaceName>{workspace.name}&nbsp;</StyledWorkspaceName>
               <span>{t('is a Cloud Workspace')}</span>
             </StyledPublishExplanation>
@@ -54,23 +53,13 @@
                 All data will be synchronised and saved to the AFFiNE account
                 <StyledEmail>
                   {{
-                    email: '{' + workspace.owner?.email + '}.',
+                    email: '{' + user?.email + '}.',
                   }}
                 </StyledEmail>
               </Trans>
             </div>
 
             <StyledButtonContainer>
-=======
-              <StyledWorkspaceName>{workspace.name} </StyledWorkspaceName>is
-              Cloud Workspace.
-            </StyledPublishExplanation>
-            <StyledWorkspaceType>
-              All data will be synchronized and saved to the AFFiNE account{' '}
-              {user?.email}
-            </StyledWorkspaceType>
-            <StyleAsync>
->>>>>>> d7e3d524
               <Menu
                 content={
                   <>
