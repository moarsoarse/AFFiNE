--- conflicted
+++ resolved
@@ -1,11 +1,7 @@
 {
   "name": "@toeverything/y-indexeddb",
   "type": "module",
-<<<<<<< HEAD
-  "version": "0.10.3",
-=======
   "version": "0.11.0",
->>>>>>> a4f31df1
   "description": "IndexedDB database adapter for Yjs",
   "repository": "toeverything/AFFiNE",
   "author": "toeverything",
