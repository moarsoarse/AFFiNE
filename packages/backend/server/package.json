--- conflicted
+++ resolved
@@ -1,11 +1,7 @@
 {
   "name": "@affine/server",
   "private": true,
-<<<<<<< HEAD
-  "version": "0.10.3",
-=======
   "version": "0.11.0",
->>>>>>> a4f31df1
   "description": "Affine Node.js server",
   "type": "module",
   "bin": {
